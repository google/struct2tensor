--- conflicted
+++ resolved
@@ -592,27 +592,17 @@
     self.assertAllEqual(indices_0, [])
 
   def test_invalid_uint32_key(self):
-<<<<<<< HEAD
-    with self.assertRaisesRegex(tf.errors.InvalidArgumentError,
-                                 "Failed to parse .*string"):
-=======
     with self.assertRaisesRegex(
         tf.errors.InvalidArgumentError, "Failed to parse .*string"
     ):
->>>>>>> 16e15005
       self.evaluate(
           self._parse_map_entry([test_map_pb2.MessageWithMap()],
                                 "uint32_string_map", ["-42"]))
 
   def test_invalid_int32_key(self):
-<<<<<<< HEAD
-    with self.assertRaisesRegex(tf.errors.InvalidArgumentError,
-                                 "Failed to parse .*string"):
-=======
     with self.assertRaisesRegex(
         tf.errors.InvalidArgumentError, "Failed to parse .*string"
     ):
->>>>>>> 16e15005
       self.evaluate(
           self._parse_map_entry([test_map_pb2.MessageWithMap()],
                                 "int32_string_map", ["foo"]))
@@ -629,14 +619,9 @@
 
   def test_invalid_bool_key(self):
     message_with_map = test_map_pb2.MessageWithMap()
-<<<<<<< HEAD
-    with self.assertRaisesRegex(tf.errors.InvalidArgumentError,
-                                 "Failed to parse .*string"):
-=======
     with self.assertRaisesRegex(
         tf.errors.InvalidArgumentError, "Failed to parse .*string"
     ):
->>>>>>> 16e15005
       self.evaluate(
           self._parse_map_entry([message_with_map], "bool_string_map", ["2"]))
 
